--- conflicted
+++ resolved
@@ -2,11 +2,7 @@
 # License, v. 2.0. If a copy of the MPL was not distributed with this
 # file, You can obtain one at https://mozilla.org/MPL/2.0/.
 
-<<<<<<< HEAD
-from turtle import st
-=======
 import time
->>>>>>> 884a721c
 from typing import List, Tuple, Union
 from typeguard import typechecked
 from dataclasses import dataclass
@@ -62,11 +58,6 @@
 @typechecked
 @dataclass
 class DynamodbConfig:
-<<<<<<< HEAD
-    host: str
-    port: int
-=======
->>>>>>> 884a721c
     region: str
     access_key: str
     secret_key: str
@@ -79,17 +70,11 @@
 
     def serialize(self) -> bytes:
         config = {
-<<<<<<< HEAD
-            "Addr": f"{self.host}:{self.port}",
-=======
->>>>>>> 884a721c
             "Region": self.region,
             "AccessKey": self.access_key,
             "SecretKey": self.secret_key
         }
         return bytes(json.dumps(config), "utf-8")
-<<<<<<< HEAD
-=======
 
 # RIDDHI
 @typechecked
@@ -107,7 +92,6 @@
         }
         return bytes(json.dumps(config), "utf-8")
 
->>>>>>> 884a721c
 
 @typechecked
 @dataclass
