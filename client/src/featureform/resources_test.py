# This Source Code Form is subject to the terms of the Mozilla Public
# License, v. 2.0. If a copy of the MPL was not distributed with this
# file, You can obtain one at https://mozilla.org/MPL/2.0/.

import pytest
<<<<<<< HEAD
from resources import ResourceRedefinedError, ResourceState, Provider, RedisConfig, CassandraConfig, FirestoreConfig, SnowflakeConfig, PostgresConfig, RedshiftConfig, User, Provider, Entity, Feature, Label, TrainingSet, PrimaryData, SQLTable, Source, ResourceColumnMapping
=======
from resources import ResourceRedefinedError, ResourceState, Provider, RedisConfig, SnowflakeConfig, PostgresConfig, RedshiftConfig, User, Provider, Entity, Feature, Label, TrainingSet, PrimaryData, SQLTable, Source, ResourceColumnMapping, DynamodbConfig, Schedule
>>>>>>> 46da11e6


@pytest.fixture
def postgres_config():
    return PostgresConfig(
        host="localhost",
        port=123,
        database="db",
        user="user",
        password="p4ssw0rd",
    )


@pytest.fixture
def snowflake_config():
    return SnowflakeConfig(
        account="act",
        database="db",
        organization="org",
        username="user",
        password="pwd",
        schema="schema",
    )


@pytest.fixture
def redis_config():
    return RedisConfig(
        host="localhost",
        port=123,
        password="abc",
        db=3,
    )

@pytest.fixture
<<<<<<< HEAD
def cassandra_config():
    return CassandraConfig(
        host="localhost",
        port=123,
        username="abc",
        password="abc",
        keyspace="",
        consistency="THREE",
        replication=3,
    )

@pytest.fixture
def firesstore_config():
    return FirestoreConfig(
        collection="abc",
        project_id="abc",
        credentials_path="abc",
=======
def dynamodb_config():
    return DynamodbConfig(
        region="abc",
        access_key="abc",
        secret_key="abc"
>>>>>>> 46da11e6
    )

@pytest.fixture
def redshift_config():
    return RedshiftConfig(
        host="",
        port=5439,
        database="dev",
        user="user",
        password="p4ssw0rd",
    )


@pytest.fixture
def postgres_provider(postgres_config):
    return Provider(
        name="postgres",
        description="desc2",
        function="fn2",
        team="team2",
        config=postgres_config,
    )


@pytest.fixture
def snowflake_provider(snowflake_config):
    return Provider(
        name="snowflake",
        description="desc3",
        function="fn3",
        team="team3",
        config=snowflake_config,
    )


@pytest.fixture
def redis_provider(redis_config):
    return Provider(
        name="redis",
        description="desc3",
        function="fn3",
        team="team3",
        config=redis_config,
    )


@pytest.fixture
def redshift_provider(redshift_config):
    return Provider(
        name="redshift",
        description="desc2",
        function="fn2",
        team="team2",
        config=redshift_config,
    )


@pytest.fixture
def all_resources_set(redis_provider):
    return [
        redis_provider,
        User(name="Featureform"),
        Entity(name="user", description="A user"),
        Source(name="primary",
               variant="abc",
               definition=PrimaryData(location=SQLTable("table")),
               owner="someone",
               description="desc",
               provider="redis-name"),
        Feature(name="feature",
                variant="v1",
                source=("a", "b"),
                description="feature",
                value_type="float32",
                entity="user",
                owner="Owner",
                location=ResourceColumnMapping(
                    entity="abc",
                    value="def",
                    timestamp="ts",
                ),
                provider="redis-name"),
        Label(
            name="label",
            variant="v1",
            source=("a", "b"),
            description="feature",
            value_type="float32",
            location=ResourceColumnMapping(
                entity="abc",
                value="def",
                timestamp="ts",
            ),
            entity="user",
            owner="Owner",
        ),
        TrainingSet(name="training-set",
                    variant="v1",
                    description="desc",
                    owner="featureform",
                    label=("label", "var"),
                    features=[("f1", "var")]),
    ]


@pytest.fixture
def all_resources_strange_order(redis_provider):
    return [
        TrainingSet(name="training-set",
                    variant="v1",
                    description="desc",
                    owner="featureform",
                    label=("label", "var"),
                    features=[("f1", "var")]),
        Label(
            name="label",
            variant="v1",
            source=("a", "b"),
            description="feature",
            location=ResourceColumnMapping(
                entity="abc",
                value="def",
                timestamp="ts",
            ),
            value_type="float32",
            entity="user",
            owner="Owner",
        ),
        Feature(name="feature",
                variant="v1",
                source=("a", "b"),
                description="feature",
                value_type="float32",
                entity="user",
                location=ResourceColumnMapping(
                    entity="abc",
                    value="def",
                    timestamp="ts",
                ),
                owner="Owner",
                provider="redis-name"),
        Entity(name="user", description="A user"),
        Source(name="primary",
               variant="abc",
               definition=PrimaryData(location=SQLTable("table")),
               owner="someone",
               description="desc",
               provider="redis-name"),
        redis_provider,
        User(name="Featureform"),
    ]


def test_create_all_provider_types(redis_provider, snowflake_provider,
                                   postgres_provider, redshift_provider):
    providers = [
        redis_provider,
        snowflake_provider,
        postgres_provider,
        redshift_provider,
    ]
    state = ResourceState()
    for provider in providers:
        state.add(provider)


def test_redefine_provider(redis_config, snowflake_config):
    providers = [
        Provider(name="name",
                 description="desc",
                 function="fn",
                 team="team",
                 config=redis_config),
        Provider(name="name",
                 description="desc2",
                 function="fn2",
                 team="team2",
                 config=snowflake_config),
    ]
    state = ResourceState()
    state.add(providers[0])
    with pytest.raises(ResourceRedefinedError):
        state.add(providers[1])

def test_add_all_resource_types(all_resources_strange_order, redis_config):
    state = ResourceState()
    for resource in all_resources_strange_order:
        state.add(resource)
    assert state.sorted_list() == [
        User(name="Featureform"),
        Provider(
            name="redis",
            description="desc3",
            function="fn3",
            team="team3",
            config=redis_config,
        ),
        Source(name="primary",
               variant="abc",
               definition=PrimaryData(location=SQLTable("table")),
               owner="someone",
               description="desc",
               provider="redis-name"),
        Entity(name="user", description="A user"),
        Feature(name="feature",
                variant="v1",
                source=("a", "b"),
                description="feature",
                value_type="float32",
                location=ResourceColumnMapping(
                    entity="abc",
                    value="def",
                    timestamp="ts",
                ),
                entity="user",
                owner="Owner",
                provider="redis-name"),
        Label(
            name="label",
            variant="v1",
            source=("a", "b"),
            description="feature",
            value_type="float32",
            location=ResourceColumnMapping(
                entity="abc",
                value="def",
                timestamp="ts",
            ),
            entity="user",
            owner="Owner",
        ),
        TrainingSet(name="training-set",
                    variant="v1",
                    description="desc",
                    owner="featureform",
                    label=("label", "var"),
                    features=[("f1", "var")]),
    ]


def test_resource_types_differ(all_resources_set):
    types = set()
    for resource in all_resources_set:
        t = resource.type()
        assert t not in types
        types.add(t)


def test_invalid_providers(snowflake_config):
    provider_args = [
        {
            "description": "desc",
            "function": "fn",
            "team": "team",
            "config": snowflake_config
        },
        {
            "name": "name",
            "description": "desc",
            "team": "team",
            "config": snowflake_config
        },
        {
            "name": "name",
            "description": "desc",
            "function": "fn",
            "team": "team"
        },
    ]
    for args in provider_args:
        with pytest.raises(TypeError):
            Provider(**args)


def test_invalid_users():
    user_args = [{}]
    for args in user_args:
        with pytest.raises(TypeError):
            User(**args)


@pytest.mark.parametrize("args", [
    {
        "name": "name",
        "variant": "var",
        "owner": "featureform",
        "description": "abc",
        "label": ("var"),
        "features": [("a", "var")],
    },
    {
        "name": "name",
        "variant": "var",
        "owner": "featureform",
        "label": ("", "var"),
        "description": "abc",
        "features": [("a", "var")],
    },
    {
        "name": "name",
        "variant": "var",
        "owner": "featureform",
        "label": ("a", "var"),
        "features": [],
        "description": "abc",
    },
    {
        "name": "name",
        "variant": "var",
        "owner": "featureform",
        "label": ("a", "var"),
        "features": [("a", "var"), ("var")],
        "description": "abc",
    },
    {
        "name": "name",
        "variant": "var",
        "owner": "featureform",
        "label": ("a", "var"),
        "features": [("a", "var"), ("", "var")],
        "description": "abc",
    },
    {
        "name": "name",
        "variant": "var",
        "owner": "featureform",
        "label": ("a", "var"),
        "features": [("a", "var"), ("b", "")],
        "description": "abc",
    },
])
def test_invalid_training_set(args):
    with pytest.raises((ValueError, TypeError)):
        TrainingSet(**args)

def test_add_all_resources_with_schedule(all_resources_strange_order, redis_config):
    state = ResourceState()
    for resource in all_resources_strange_order:
        if hasattr(resource, 'schedule'):
            resource.update_schedule("* * * * *")
        state.add(resource)
    assert state.sorted_list() == [
        User(name="Featureform"),
        Provider(
            name="redis",
            description="desc3",
            function="fn3",
            team="team3",
            config=redis_config,
        ),
        Source(name="primary",
               variant="abc",
               definition=PrimaryData(location=SQLTable("table")),
               owner="someone",
               description="desc",
               provider="redis-name",
               schedule="* * * * *",
               schedule_obj=Schedule(name="primary",variant="abc",resource_type=7,schedule_string="* * * * *")),
        Entity(name="user", description="A user"),
        Feature(name="feature",
                variant="v1",
                source=("a", "b"),
                description="feature",
                value_type="float32",
                location=ResourceColumnMapping(
                    entity="abc",
                    value="def",
                    timestamp="ts",
                ),
                entity="user",
                owner="Owner",
                provider="redis-name",
                schedule="* * * * *",
                schedule_obj=Schedule(name="feature",variant="v1",resource_type=4,schedule_string="* * * * *")),
        Label(
            name="label",
            variant="v1",
            source=("a", "b"),
            description="feature",
            value_type="float32",
            location=ResourceColumnMapping(
                entity="abc",
                value="def",
                timestamp="ts",
            ),
            entity="user",
            owner="Owner",
        ),
        TrainingSet(name="training-set",
                    variant="v1",
                    description="desc",
                    owner="featureform",
                    label=("label", "var"),
                    features=[("f1", "var")],
                    schedule="* * * * *",
                    schedule_obj=Schedule(name="training-set",variant="v1",resource_type=6,schedule_string="* * * * *")),
        Schedule(name="feature",
                variant="v1",
                resource_type=4,
                schedule_string="* * * * *"),
        Schedule(name="primary",
                variant="abc",
                resource_type=7,
                schedule_string="* * * * *"),
        Schedule(name="training-set",
                 variant="v1",
                 resource_type=6,
                 schedule_string="* * * * *"),
    ]<|MERGE_RESOLUTION|>--- conflicted
+++ resolved
@@ -3,11 +3,9 @@
 # file, You can obtain one at https://mozilla.org/MPL/2.0/.
 
 import pytest
-<<<<<<< HEAD
-from resources import ResourceRedefinedError, ResourceState, Provider, RedisConfig, CassandraConfig, FirestoreConfig, SnowflakeConfig, PostgresConfig, RedshiftConfig, User, Provider, Entity, Feature, Label, TrainingSet, PrimaryData, SQLTable, Source, ResourceColumnMapping
-=======
-from resources import ResourceRedefinedError, ResourceState, Provider, RedisConfig, SnowflakeConfig, PostgresConfig, RedshiftConfig, User, Provider, Entity, Feature, Label, TrainingSet, PrimaryData, SQLTable, Source, ResourceColumnMapping, DynamodbConfig, Schedule
->>>>>>> 46da11e6
+from resources import ResourceRedefinedError, ResourceState, Provider, RedisConfig, CassandraConfig, FirestoreConfig, \
+SnowflakeConfig, PostgresConfig, RedshiftConfig, User, Provider, Entity, Feature, Label, TrainingSet, PrimaryData, SQLTable, \
+Source, ResourceColumnMapping, DynamodbConfig, Schedule
 
 
 @pytest.fixture
@@ -43,7 +41,6 @@
     )
 
 @pytest.fixture
-<<<<<<< HEAD
 def cassandra_config():
     return CassandraConfig(
         host="localhost",
@@ -61,13 +58,14 @@
         collection="abc",
         project_id="abc",
         credentials_path="abc",
-=======
+    )
+
+@pytest.fixture
 def dynamodb_config():
     return DynamodbConfig(
         region="abc",
         access_key="abc",
         secret_key="abc"
->>>>>>> 46da11e6
     )
 
 @pytest.fixture
