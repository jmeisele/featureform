# This Source Code Form is subject to the terms of the Mozilla Public
# License, v. 2.0. If a copy of the MPL was not distributed with this
# file, You can obtain one at https://mozilla.org/MPL/2.0/.
<<<<<<< HEAD

from numpy import byte
from .resources import ResourceState, Provider, RedisConfig, DynamodbConfig, PostgresConfig, RedshiftConfig, SnowflakeConfig, User, Location, Source, \
    PrimaryData, SQLTable, SQLTransformation, Entity, Feature, Label, ResourceColumnMapping, TrainingSet
=======
import marshal
from distutils.command.config import config
from typing_extensions import Self

from numpy import byte
from .resources import ResourceState, Provider, RedisConfig, DynamodbConfig, PostgresConfig, SnowflakeConfig, \
    LocalConfig, User, Location, Source, \
    PrimaryData, SQLTable, SQLTransformation, DFTransformation, Entity, Feature, Label, ResourceColumnMapping, \
    TrainingSet
>>>>>>> 884a721c
from typing import Tuple, Callable, TypedDict, List, Union
from typeguard import typechecked, check_type
import grpc
import os
from .proto import metadata_pb2_grpc as ff_grpc
from .sqlite_metadata import SQLiteMetadata
import time
import pandas as pd

NameVariant = Tuple[str, str]


class EntityRegistrar:

    def __init__(self, registrar, entity):
        self.__registrar = registrar
        self.__entity = entity

    def name(self) -> str:
        return self.__entity.name


class UserRegistrar:

    def __init__(self, registrar, user):
        self.__registrar = registrar
        self.__user = user

    def name(self) -> str:
        return self.__user.name

    def make_default_owner(self):
        self.__registrar.set_default_owner(self.name())


class OfflineProvider:

    def __init__(self, registrar, provider):
        self.__registrar = registrar
        self.__provider = provider

    def name(self) -> str:
        return self.__provider.name


class OfflineSQLProvider(OfflineProvider):

    def __init__(self, registrar, provider):
        super().__init__(registrar, provider)
        self.__registrar = registrar
        self.__provider = provider

    def register_table(self,
                       name: str,
                       variant: str,
                       table: str,
                       owner: Union[str, UserRegistrar] = "",
                       description: str = ""):
        return self.__registrar.register_primary_data(name=name,
                                                      variant=variant,
                                                      location=SQLTable(table),
                                                      owner=owner,
                                                      provider=self.name(),
                                                      description=description)

    def sql_transformation(self,
                           variant: str,
                           owner: Union[str, UserRegistrar] = "",
                           name: str = "",
                           schedule: str = "",
                           description: str = ""):
        return self.__registrar.sql_transformation(name=name,
                                                   variant=variant,
                                                   owner=owner,
                                                   schedule=schedule,
                                                   provider=self.name(),
                                                   description=description)


class OnlineProvider:
    def __init__(self, registrar, provider):
        self.__registrar = registrar
        self.__provider = provider

    def name(self) -> str:
        return self.__provider.name


# RIDDHI
class LocalProvider:
    def __init__(self, registrar, provider):
        self.__registrar = registrar
        self.__provider = provider
        self.sqldb = SQLiteMetadata()
        self.insert_provider()

    def name(self) -> str:
        return self.__provider.name

    def register_file(self, name, variant, description, path, owner=""):
        if owner == "":
            owner = self.__registrar.must_get_default_owner()
        # Store the file as a source
        time_created = str(time.time())
        self.sqldb.insert("sources", "Source", variant, name)
        self.sqldb.insert("source_variant", time_created, description, name,
                          "Source", owner, self.name(), variant, "ready", False, "", path)
        # Where the definition = path

        return LocalSource(self.__registrar, name, owner, variant, self.name(), description)

    def insert_provider(self):
        # Store a new provider row
        self.sqldb.insert("providers",
                          self.__provider.name,
                          "Provider",
                          self.__provider.description,
                          self.__provider.config.type(),
                          self.__provider.config.software(),
                          self.__provider.team,
                          "sources",
                          "status",
                          str(self.__provider.config.serialize(), 'utf-8')
                          )

    def df_transformation(self,
                          variant: str,
                          owner: Union[str, UserRegistrar] = "",
                          name: str = "",
                          description: str = "",
                          inputs: list = []):
        return self.__registrar.df_transformation(name=name,
                                                  variant=variant,
                                                  owner=owner,
                                                  provider=self.name(),
                                                  description=description,
                                                  inputs=inputs)


class SourceRegistrar:

    def __init__(self, registrar, source):
        self.__registrar = registrar
        self.__source = source

    def id(self) -> NameVariant:
        return self.__source.name, self.__source.variant

    def registrar(self):
        return self.__registrar


class ColumnMapping(TypedDict):
    name: str
    variant: str
    column: str
    resource_type: str


class LocalSource:
    def __init__(self,
                 registrar,
                 name: str,
                 owner: str,
                 variant: str,
                 provider: str,
                 description: str = ""):
        self.registrar = registrar
        self.name = name
        self.variant = variant
        self.owner = owner
        self.provider = provider
        self.description = description

    def __call__(self, fn: Callable[[], str]):
        if self.description == "":
            self.description = fn.__doc__
        if self.name == "":
            self.name = fn.__name__
        self.__set_query(fn())
        fn.register_resources = self.register_resources
        return fn

    def register_resources(
            self,
            entity: Union[str, EntityRegistrar],
            entity_column: str,
            owner: Union[str, UserRegistrar] = "",
            inference_store: Union[str, OnlineProvider] = "",
            features: List[ColumnMapping] = None,
            labels: List[ColumnMapping] = None,
            timestamp_column: str = ""
    ):
        return self.registrar.register_column_resources(
            source=(self.name, self.variant),
            entity=entity,
            entity_column=entity_column,
            owner=owner,
            inference_store=inference_store,
            features=features,
            labels=labels,
            timestamp_column=timestamp_column,
            description=self.description,
        )


class SQLTransformationDecorator:

    def __init__(self,
                 registrar,
                 variant: str,
                 owner: str,
                 provider: str,
                 name: str = "",
                 schedule: str = "",
                 description: str = ""):
        self.registrar = registrar,
        self.name = name
        self.variant = variant
        self.owner = owner
        self.schedule = schedule
        self.provider = provider
        self.description = description

    def __call__(self, fn: Callable[[], str]):
        if self.description == "":
            self.description = fn.__doc__
        if self.name == "":
            self.name = fn.__name__
        self.__set_query(fn())
        fn.register_resources = self.register_resources
        return fn

    @typechecked
    def __set_query(self, query: str):
        if query == "":
            raise ValueError("Query cannot be an empty string")
        self.query = query

    def to_source(self) -> Source:
        return Source(
            name=self.name,
            variant=self.variant,
            definition=SQLTransformation(self.query),
            owner=self.owner,
            schedule=self.schedule,
            provider=self.provider,
            description=self.description,
        )

    def register_resources(
            self,
            entity: Union[str, EntityRegistrar],
            entity_column: str,
            owner: Union[str, UserRegistrar] = "",
            inference_store: Union[str, OnlineProvider] = "",
            features: List[ColumnMapping] = None,
            labels: List[ColumnMapping] = None,
            timestamp_column: str = "",
            description: str = "",
            schedule: str = "",
    ):
        return self.registrar[0].register_column_resources(
            source=(self.name, self.variant),
            entity=entity,
            entity_column=entity_column,
            owner=owner,
            inference_store=inference_store,
            features=features,
            labels=labels,
            timestamp_column=timestamp_column,
            description=description,
            schedule=schedule,
        )


class DFTransformationDecorator:

    def __init__(self,
                 registrar,
                 variant: str,
                 owner: str,
                 provider: str,
                 name: str = "",
                 description: str = "",
                 inputs: list = []):
        self.registrar = registrar,
        self.name = name
        self.variant = variant
        self.owner = owner
        self.provider = provider
        self.description = description
        self.inputs = inputs

    def __call__(self, fn: Callable[[pd.DataFrame], pd.DataFrame]):
        if self.description == "":
            self.description = fn.__doc__
        if self.name == "":
            self.name = fn.__name__
        self.query = marshal.dumps(fn.__code__)
        fn.register_resources = self.register_resources
        return fn

    def to_source(self) -> Source:
        return Source(
            name=self.name,
            variant=self.variant,
            definition=DFTransformation(self.query, self.inputs),
            owner=self.owner,
            provider=self.provider,
            description=self.description,
        )

    def test_func(self):
        pass

    def register_resources(
            self,
            entity: Union[str, EntityRegistrar],
            entity_column: str,
            owner: Union[str, UserRegistrar] = "",
            inference_store: Union[str, OnlineProvider] = "",
            features: List[ColumnMapping] = None,
            labels: List[ColumnMapping] = None,
            timestamp_column: str = "",
            description: str = "",
    ):
        return self.registrar[0].register_column_resources(
            source=(self.name, self.variant),
            entity=entity,
            entity_column=entity_column,
            owner=owner,
            inference_store=inference_store,
            features=features,
            labels=labels,
            timestamp_column=timestamp_column,
            description=description,
        )


class ColumnSourceRegistrar(SourceRegistrar):

    def register_resources(
            self,
            entity: Union[str, EntityRegistrar],
            entity_column: str,
            owner: Union[str, UserRegistrar] = "",
            inference_store: Union[str, OnlineProvider] = "",
            features: List[ColumnMapping] = None,
            labels: List[ColumnMapping] = None,
            timestamp_column: str = "",
            description: str = "",
            schedule: str = "",
    ):
        return self.registrar().register_column_resources(
            source=self,
            entity=entity,
            entity_column=entity_column,
            owner=owner,
            inference_store=inference_store,
            features=features,
            labels=labels,
            timestamp_column=timestamp_column,
            description=description,
            schedule=schedule,
        )


class ResourceRegistrar():

    def __init__(self, registrar, features, labels):
        self.__registrar = registrar
        self.__features = features
        self.__labels = labels

    def create_training_set(self,
                            name: str,
                            variant: str,
                            label: NameVariant = None,
                            schedule: str = "",
                            features: List[NameVariant] = None,
                            owner: Union[str, UserRegistrar] = "",
                            description: str = ""):
        if len(self.__labels) == 0:
            raise ValueError("A label must be included in a training set")
        if len(self.__features) == 0:
            raise ValueError("A feature must be included in a training set")
        if len(self.__labels) > 1 and label == None:
            raise ValueError(
                "Only one label may be specified in a TrainingSet.")
        if features is not None:
            featureSet = set([(feature["name"], feature["variant"])
                              for feature in self.__features])
            for feature in features:
                if feature not in featureSet:
                    raise ValueError(f"Feature {feature} not found.")
        else:
            features = [(feature["name"], feature["variant"])
                        for feature in self.__features]
        if label is None:
            label = (self.__labels[0]["name"], self.__labels[0]["variant"])
        else:
            labelSet = set([
                (label["name"], label["variant"]) for label in self.__labels
            ])
            if label not in labelSet:
                raise ValueError(f"Label {label} not found.")
        return self.__registrar.register_training_set(
            name=name,
            variant=variant,
            label=label,
            features=features,
            owner=owner,
            schedule=schedule,
            description=description,
        )


class Registrar:

    def __init__(self):
        self.__state = ResourceState()
        self.__resources = []
        self.__default_owner = ""

    def register_user(self, name: str) -> UserRegistrar:
        user = User(name)
        self.__resources.append(user)
        return UserRegistrar(self, user)

    def set_default_owner(self, user: str):
        self.__default_owner = user

    def default_owner(self) -> str:
        return self.__default_owner

    def must_get_default_owner(self) -> str:
        owner = self.default_owner()
        if owner == "":
            raise ValueError(
                "Owner must be set or a default owner must be specified.")
        return owner

    def register_redis(self,
                       name: str,
                       description: str = "",
                       team: str = "",
                       host: str = "0.0.0.0",
                       port: int = 6379,
                       password: str = "",
                       db: int = 0):
        config = RedisConfig(host=host, port=port, password=password, db=db)
        provider = Provider(name=name,
                            function="ONLINE",
                            description=description,
                            team=team,
                            config=config)
        self.__resources.append(provider)
        return OnlineProvider(self, provider)

    def register_dynamodb(self,
<<<<<<< HEAD
                    name: str,
                    description: str = "",
                    team: str = "",
                    host: str = "0.0.0.0",
                    port: int = 8000,
                    access_key: str = "",
                    secret_key: str = ""):
        config = DynamodbConfig(host=host, port=port, access_key=access_key, secret_key=secret_key)
=======
                          name: str,
                          description: str = "",
                          team: str = "",
                          access_key: str = None,
                          secret_key: str = None,
                          region: str = None):
        config = DynamodbConfig(access_key=access_key, secret_key=secret_key, region=region)
>>>>>>> 884a721c
        provider = Provider(name=name,
                            function="ONLINE",
                            description=description,
                            team=team,
                            config=config)
        self.__resources.append(provider)
        return OnlineProvider(self, provider)

    def register_snowflake(
            self,
            name: str,
            username: str,
            password: str,
            account: str,
            organization: str,
            database: str,
            schema: str = "PUBLIC",
            description: str = "",
            team: str = "",
    ):
        config = SnowflakeConfig(account=account,
                                 database=database,
                                 organization=organization,
                                 username=username,
                                 password=password,
                                 schema=schema)
        provider = Provider(name=name,
                            function="OFFLINE",
                            description=description,
                            team=team,
                            config=config)
        self.__resources.append(provider)
        return OfflineSQLProvider(self, provider)

    def register_postgres(self,
                          name: str,
                          description: str = "",
                          team: str = "",
                          host: str = "0.0.0.0",
                          port: int = 5432,
                          user: str = "postgres",
                          password: str = "password",
                          database: str = "postgres"):
        config = PostgresConfig(host=host,
                                port=port,
                                database=database,
                                user=user,
                                password=password)
        provider = Provider(name=name,
                            function="OFFLINE",
                            description=description,
                            team=team,
                            config=config)
        self.__resources.append(provider)
        return OfflineSQLProvider(self, provider)

    def register_redshift(self,
                          name: str,
                          description: str = "",
                          team: str = "",
                          host: str = "",
                          port: int = 5432,
                          user: str = "redshift",
                          password: str = "password",
                          database: str = "dev"):
        config = RedshiftConfig(host=host,
                                port=port,
                                database=database,
                                user=user,
                                password=password)
        provider = Provider(name=name,
                            function="OFFLINE",
                            description=description,
                            team=team,
                            config=config)
        self.__resources.append(provider)
        return OfflineSQLProvider(self, provider)

    def register_local(self):
        config = LocalConfig()
        provider = Provider(name="local mode",
                            function="ONLINE",
                            description="This is local mode",
                            team="team",
                            config=config)
        self.__resources.append(provider)
        return LocalProvider(self, provider)

    def register_primary_data(self,
                              name: str,
                              variant: str,
                              location: Location,
                              provider: Union[str, OfflineProvider],
                              owner: Union[str, UserRegistrar] = "",
                              description: str = ""):
        if not isinstance(owner, str):
            owner = owner.name()
        if owner == "":
            owner = self.must_get_default_owner()
        if not isinstance(provider, str):
            provider = provider.name()
        source = Source(name=name,
                        variant=variant,
                        definition=PrimaryData(location=location),
                        owner=owner,
                        provider=provider,
                        description=description)
        self.__resources.append(source)
        return ColumnSourceRegistrar(self, source)

    def register_sql_transformation(self,
                                    name: str,
                                    variant: str,
                                    query: str,
                                    provider: Union[str, OfflineProvider],
                                    owner: Union[str, UserRegistrar] = "",
                                    description: str = "",
                                    schedule: str = ""):
        if not isinstance(owner, str):
            owner = owner.name()
        if owner == "":
            owner = self.must_get_default_owner()
        if not isinstance(provider, str):
            provider = provider.name()
        source = Source(
            name=name,
            variant=variant,
            definition=SQLTransformation(query),
            owner=owner,
            schedule=schedule,
            provider=provider,
            description=description,
        )
        self.__resources.append(source)
        return ColumnSourceRegistrar(self, source)

    def sql_transformation(self,
                           variant: str,
                           provider: Union[str, OfflineProvider],
                           name: str = "",
                           schedule: str = "",
                           owner: Union[str, UserRegistrar] = "",
                           description: str = ""):
        if not isinstance(owner, str):
            owner = owner.name()
        if owner == "":
            owner = self.must_get_default_owner()
        if not isinstance(provider, str):
            provider = provider.name()
        decorator = SQLTransformationDecorator(
            registrar=self,
            name=name,
            variant=variant,
            provider=provider,
            schedule=schedule,
            owner=owner,
            description=description,
        )
        self.__resources.append(decorator)
        return decorator

    def df_transformation(self,
                          variant: str,
                          provider: Union[str, OfflineProvider],
                          name: str = "",
                          owner: Union[str, UserRegistrar] = "",
                          description: str = "",
                          inputs: list = []):
        if not isinstance(owner, str):
            owner = owner.name()
        if owner == "":
            owner = self.must_get_default_owner()
        if not isinstance(provider, str):
            provider = provider.name()
        decorator = DFTransformationDecorator(
            registrar=self,
            name=name,
            variant=variant,
            provider=provider,
            owner=owner,
            description=description,
            inputs=inputs,
        )
        self.__resources.append(decorator)
        return decorator

    def state(self):
        for resource in self.__resources:
            if isinstance(resource, SQLTransformationDecorator) or isinstance(resource, DFTransformationDecorator):
                resource = resource.to_source()
            self.__state.add(resource)
        self.__resources = []
        return self.__state

    def register_entity(self, name: str, description: str = ""):
        entity = Entity(name=name, description=description)
        self.__resources.append(entity)
        return EntityRegistrar(self, entity)

    def register_column_resources(
            self,
            source: Union[NameVariant, SourceRegistrar, SQLTransformationDecorator],
            entity: Union[str, EntityRegistrar],
            entity_column: str,
            owner: Union[str, UserRegistrar] = "",
            inference_store: Union[str, OnlineProvider] = "",
            features: List[ColumnMapping] = None,
            labels: List[ColumnMapping] = None,
            timestamp_column: str = "",
            description: str = "",
            schedule: str = "",
    ):
        if features is None:
            features = []
        if labels is None:
            labels = []
        if len(features) == 0 and len(labels) == 0:
            raise ValueError("No features or labels set")
        if not isinstance(source, tuple):
            source = source.id()
        if not isinstance(entity, str):
            entity = entity.name()
        if not isinstance(inference_store, str):
            inference_store = inference_store.name()
        if len(features) > 0 and inference_store == "":
            raise ValueError(
                "Inference store must be set when defining features")
        if not isinstance(owner, str):
            owner = owner.name()
        if owner == "":
            owner = self.must_get_default_owner()
        feature_resources = []
        label_resources = []
        for feature in features:
            resource = Feature(
                name=feature["name"],
                variant=feature["variant"],
                source=source,
                value_type=feature["type"],
                entity=entity,
                owner=owner,
                provider=inference_store,
                description=description,
                schedule=schedule,
                location=ResourceColumnMapping(
                    entity=entity_column,
                    value=feature["column"],
                    timestamp=timestamp_column,
                ),
            )
            self.__resources.append(resource)
            feature_resources.append(resource)

        for label in labels:
            resource = Label(
                name=label["name"],
                variant=label["variant"],
                source=source,
                value_type=label["type"],
                entity=entity,
                owner=owner,
                provider=inference_store,
                description=description,
                location=ResourceColumnMapping(
                    entity=entity_column,
                    value=label["column"],
                    timestamp=timestamp_column,
                ),
            )
            self.__resources.append(resource)
            label_resources.append(resource)
        return ResourceRegistrar(self, features, labels)

    def register_training_set(self,
                              name: str,
                              variant: str,
                              label: NameVariant,
                              features: List[NameVariant],
                              owner: Union[str, UserRegistrar] = "",
                              description: str = "",
                              schedule: str = ""):
        if not isinstance(owner, str):
            owner = owner.name()
        if owner == "":
            owner = self.must_get_default_owner()
        resource = TrainingSet(
            name=name,
            variant=variant,
            description=description,
            owner=owner,
            schedule=schedule,
            label=label,
            features=features,
        )
        self.__resources.append(resource)


class Client(Registrar):
    def __init__(self, host, tls_verify=True, cert_path=None):
        super().__init__()
        env_cert_path = os.getenv('FEATUREFORM_CERT')
        if tls_verify:
            credentials = grpc.ssl_channel_credentials()
            channel = grpc.secure_channel(host, credentials)
        elif cert_path is not None or env_cert_path is not None:
            if env_cert_path is not None and cert_path is None:
                cert_path = env_cert_path
            with open(cert_path, 'rb') as f:
                credentials = grpc.ssl_channel_credentials(f.read())
            channel = grpc.secure_channel(host, credentials)
        else:
            channel = grpc.insecure_channel(host, options=(('grpc.enable_http_proxy', 0),))
        self._stub = ff_grpc.ApiStub(channel)

    def apply(self):
        self.state().create_all(self._stub)


global_registrar = Registrar()
state = global_registrar.state
register_user = global_registrar.register_user
register_redis = global_registrar.register_redis
register_dynamodb = global_registrar.register_dynamodb
register_snowflake = global_registrar.register_snowflake
register_postgres = global_registrar.register_postgres
register_redshift = global_registrar.register_redshift
register_local = global_registrar.register_local
register_entity = global_registrar.register_entity
register_column_resources = global_registrar.register_column_resources
register_training_set = global_registrar.register_training_set
sql_transformation = global_registrar.sql_transformation
register_sql_transformation = global_registrar.register_sql_transformation<|MERGE_RESOLUTION|>--- conflicted
+++ resolved
@@ -1,12 +1,6 @@
 # This Source Code Form is subject to the terms of the Mozilla Public
 # License, v. 2.0. If a copy of the MPL was not distributed with this
 # file, You can obtain one at https://mozilla.org/MPL/2.0/.
-<<<<<<< HEAD
-
-from numpy import byte
-from .resources import ResourceState, Provider, RedisConfig, DynamodbConfig, PostgresConfig, RedshiftConfig, SnowflakeConfig, User, Location, Source, \
-    PrimaryData, SQLTable, SQLTransformation, Entity, Feature, Label, ResourceColumnMapping, TrainingSet
-=======
 import marshal
 from distutils.command.config import config
 from typing_extensions import Self
@@ -16,7 +10,6 @@
     LocalConfig, User, Location, Source, \
     PrimaryData, SQLTable, SQLTransformation, DFTransformation, Entity, Feature, Label, ResourceColumnMapping, \
     TrainingSet
->>>>>>> 884a721c
 from typing import Tuple, Callable, TypedDict, List, Union
 from typeguard import typechecked, check_type
 import grpc
@@ -478,16 +471,6 @@
         return OnlineProvider(self, provider)
 
     def register_dynamodb(self,
-<<<<<<< HEAD
-                    name: str,
-                    description: str = "",
-                    team: str = "",
-                    host: str = "0.0.0.0",
-                    port: int = 8000,
-                    access_key: str = "",
-                    secret_key: str = ""):
-        config = DynamodbConfig(host=host, port=port, access_key=access_key, secret_key=secret_key)
-=======
                           name: str,
                           description: str = "",
                           team: str = "",
@@ -495,7 +478,6 @@
                           secret_key: str = None,
                           region: str = None):
         config = DynamodbConfig(access_key=access_key, secret_key=secret_key, region=region)
->>>>>>> 884a721c
         provider = Provider(name=name,
                             function="ONLINE",
                             description=description,
