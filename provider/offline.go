// This Source Code Form is subject to the terms of the Mozilla Public
// License, v. 2.0. If a copy of the MPL was not distributed with this
// file, You can obtain one at https://mozilla.org/MPL/2.0/.

package provider

import (
	"errors"
	"fmt"
	"sort"
	"time"

	"github.com/featureform/metadata"
	"github.com/google/uuid"
)

const (
	MemoryOffline    Type = "MEMORY_OFFLINE"
	PostgresOffline       = "POSTGRES_OFFLINE"
	SnowflakeOffline      = "SNOWFLAKE_OFFLINE"
	RedshiftOffline       = "REDSHIFT_OFFLINE"
<<<<<<< HEAD
	SparkOffline          = "SPARK_OFFLINE"
=======
	BigQueryOffline       = "BIGQUERY_OFFLINE"
>>>>>>> 27f9b5ef
)

type ValueType string

const (
	NilType   ValueType = ""
	Int                 = "int"
	Int32               = "int32"
	Int64               = "int64"
	Float32             = "float32"
	Float64             = "float64"
	String              = "string"
	Bool                = "bool"
	Timestamp           = "time.Time"
)

type OfflineResourceType int

const (
	NoType OfflineResourceType = iota
	Label
	Feature
	TrainingSet
	Primary
	Transformation
)

var ProviderToMetadataResourceType = map[OfflineResourceType]metadata.ResourceType{
	Feature:        metadata.FEATURE_VARIANT,
	TrainingSet:    metadata.TRAINING_SET_VARIANT,
	Primary:        metadata.SOURCE_VARIANT,
	Transformation: metadata.SOURCE_VARIANT,
}

func (offlineType OfflineResourceType) String() string {
	typeMap := map[OfflineResourceType]string{
		Label:          "Label",
		Feature:        "Feature",
		TrainingSet:    "TrainingSet",
		Primary:        "Primary",
		Transformation: "Transformation",
	}
	return typeMap[offlineType]
}

type FeatureLabelColumnType string

const (
	Entity FeatureLabelColumnType = "entity"
	Value                         = "value"
	TS                            = "ts"
)

type ResourceID struct {
	Name, Variant string
	Type          OfflineResourceType
}

func (id *ResourceID) check(expectedType OfflineResourceType, otherTypes ...OfflineResourceType) error {
	if id.Name == "" {
		return errors.New("ResourceID must have Name set")
	}
	// If there is one expected type, we will default to it.
	if id.Type == NoType && len(otherTypes) == 0 {
		id.Type = expectedType
		return nil
	}
	possibleTypes := append(otherTypes, expectedType)
	for _, t := range possibleTypes {
		if id.Type == t {
			return nil
		}
	}
	return fmt.Errorf("Unexpected ResourceID Type")
}

type TrainingSetDef struct {
	ID       ResourceID
	Label    ResourceID
	Features []ResourceID
}

func (def *TrainingSetDef) check() error {
	if err := def.ID.check(TrainingSet); err != nil {
		return err
	}
	if err := def.Label.check(Label); err != nil {
		return err
	}
	if len(def.Features) == 0 {
		return errors.New("training set must have atleast one feature")
	}
	for i := range def.Features {
		// We use features[i] to make sure that the Type value is updated to
		// Feature if it's unset.
		if err := def.Features[i].check(Feature); err != nil {
			return err
		}
	}
	return nil
}

type ColumnMapping struct {
	sourceColumn   string
	resourceColumn FeatureLabelColumnType
}

type TransformationConfig struct {
	TargetTableID ResourceID
	Query         string
	ColumnMapping []ColumnMapping
}

type OfflineStore interface {
	RegisterResourceFromSourceTable(id ResourceID, schema ResourceSchema) (OfflineTable, error)
	RegisterPrimaryFromSourceTable(id ResourceID, sourceName string) (PrimaryTable, error)
	CreateTransformation(config TransformationConfig) error
	GetTransformationTable(id ResourceID) (TransformationTable, error)
	UpdateTransformation(config TransformationConfig) error
	CreatePrimaryTable(id ResourceID, schema TableSchema) (PrimaryTable, error)
	GetPrimaryTable(id ResourceID) (PrimaryTable, error)
	CreateResourceTable(id ResourceID, schema TableSchema) (OfflineTable, error)
	GetResourceTable(id ResourceID) (OfflineTable, error)
	CreateMaterialization(id ResourceID) (Materialization, error)
	GetMaterialization(id MaterializationID) (Materialization, error)
	UpdateMaterialization(id ResourceID) (Materialization, error)
	DeleteMaterialization(id MaterializationID) error
	CreateTrainingSet(TrainingSetDef) error
	UpdateTrainingSet(TrainingSetDef) error
	GetTrainingSet(id ResourceID) (TrainingSetIterator, error)
	Provider
}

type MaterializationID string

type TrainingSetIterator interface {
	Next() bool
	Features() []interface{}
	Label() interface{}
	Err() error
}

type GenericTableIterator interface {
	Next() bool
	Values() GenericRecord
	Columns() []string
	Err() error
}

type Materialization interface {
	ID() MaterializationID
	NumRows() (int64, error)
	IterateSegment(begin, end int64) (FeatureIterator, error)
}

type FeatureIterator interface {
	Next() bool
	Value() ResourceRecord
	Err() error
}

// Used to implement sort.Interface
type ResourceRecords []ResourceRecord

func (recs ResourceRecords) Swap(i, j int) {
	recs[i], recs[j] = recs[j], recs[i]
}

func (recs ResourceRecords) Less(i, j int) bool {
	return recs[j].TS.After(recs[i].TS)
}

func (recs ResourceRecords) Len() int {
	return len(recs)
}

type ResourceRecord struct {
	Entity string
	Value  interface{}
	// Defaults to 00:00 on 01-01-0001, technically if a user sets a time
	// in a BC year for some reason, our default time would not be the
	// earliest time in the feature store.
	TS time.Time
}

type GenericRecord []interface{}

func (rec ResourceRecord) check() error {
	if rec.Entity == "" {
		return errors.New("ResourceRecord must have Entity set.")
	}
	return nil
}

type OfflineTable interface {
	Write(ResourceRecord) error
}

type PrimaryTable interface {
	Write(GenericRecord) error
	GetName() string
	IterateSegment(n int64) (GenericTableIterator, error)
	NumRows() (int64, error)
}

type TransformationTable interface {
	PrimaryTable
}

type ResourceSchema struct {
	Entity      string
	Value       string
	TS          string
	SourceTable string
}

type TableSchema struct {
	Columns []TableColumn
}

type TableColumn struct {
	Name string
	ValueType
}

type memoryOfflineStore struct {
	tables           map[ResourceID]*memoryOfflineTable
	materializations map[MaterializationID]*memoryMaterialization
	trainingSets     map[ResourceID]trainingRows
	BaseProvider
}

func memoryOfflineStoreFactory(serializedConfig SerializedConfig) (Provider, error) {
	return NewMemoryOfflineStore(), nil
}

func NewMemoryOfflineStore() *memoryOfflineStore {
	return &memoryOfflineStore{
		tables:           make(map[ResourceID]*memoryOfflineTable),
		materializations: make(map[MaterializationID]*memoryMaterialization),
		trainingSets:     make(map[ResourceID]trainingRows),
		BaseProvider: BaseProvider{
			ProviderType:   MemoryOffline,
			ProviderConfig: []byte{},
		},
	}
}

func (store *memoryOfflineStore) AsOfflineStore() (OfflineStore, error) {
	return store, nil
}

func (store *memoryOfflineStore) RegisterResourceFromSourceTable(id ResourceID, schema ResourceSchema) (OfflineTable, error) {
	return nil, fmt.Errorf("Snowflake RegisterResourceFromSourceTable not implemented")
}

func (store *memoryOfflineStore) RegisterPrimaryFromSourceTable(id ResourceID, sourceName string) (PrimaryTable, error) {
	return nil, fmt.Errorf("Snowflake RegisterPrimaryFromSourceTable not implemented")
}

func (store *memoryOfflineStore) CreatePrimaryTable(id ResourceID, schema TableSchema) (PrimaryTable, error) {
	return nil, errors.New("primary table unsupported for this provider")
}

func (store *memoryOfflineStore) GetPrimaryTable(id ResourceID) (PrimaryTable, error) {
	return nil, errors.New("primary table unsupported for this provider")
}

func (store *memoryOfflineStore) CreateTransformation(config TransformationConfig) error {
	return errors.New("CreateTransformation unsupported for this provider")
}

func (store *memoryOfflineStore) UpdateTransformation(config TransformationConfig) error {
	return errors.New("UpdateTransformation unsupported for this provider")
}

func (store *memoryOfflineStore) GetTransformationTable(id ResourceID) (TransformationTable, error) {
	return nil, errors.New("GetTransformationTable unsupported for this provider")
}

func (store *memoryOfflineStore) CreateResourceTable(id ResourceID, schema TableSchema) (OfflineTable, error) {
	if err := id.check(Feature, Label); err != nil {
		return nil, err
	}
	if _, has := store.tables[id]; has {
		return nil, &TableAlreadyExists{id.Name, id.Variant}
	}
	table := newMemoryOfflineTable()
	store.tables[id] = table
	return table, nil
}

func (store *memoryOfflineStore) GetResourceTable(id ResourceID) (OfflineTable, error) {
	return store.getMemoryResourceTable(id)
}

func (store *memoryOfflineStore) getMemoryResourceTable(id ResourceID) (*memoryOfflineTable, error) {
	table, has := store.tables[id]
	if !has {
		return nil, &TableNotFound{id.Name, id.Variant}
	}
	return table, nil
}

// Used to implement sort.Interface for sorting.
type materializedRecords []ResourceRecord

func (recs materializedRecords) Len() int {
	return len(recs)
}

func (recs materializedRecords) Less(i, j int) bool {
	return recs[i].Entity < recs[j].Entity
}

func (recs materializedRecords) Swap(i, j int) {
	recs[i], recs[j] = recs[j], recs[i]
}

func (store *memoryOfflineStore) CreateMaterialization(id ResourceID) (Materialization, error) {
	if id.Type != Feature {
		return nil, errors.New("only features can be materialized")
	}
	table, err := store.getMemoryResourceTable(id)
	if err != nil {
		return nil, err
	}
	matData := make(materializedRecords, 0, len(table.entityMap))
	for _, records := range table.entityMap {
		matRec := latestRecord(records)
		matData = append(matData, matRec)
	}
	sort.Sort(matData)
	matId := MaterializationID(uuid.NewString())
	mat := &memoryMaterialization{
		id:   matId,
		data: matData,
	}
	store.materializations[matId] = mat
	return mat, nil
}

type MaterializationNotFound struct {
	id MaterializationID
}

func (err *MaterializationNotFound) Error() string {
	return fmt.Sprintf("Materialization %s not found", err.id)
}

func (store *memoryOfflineStore) GetMaterialization(id MaterializationID) (Materialization, error) {
	mat, has := store.materializations[id]
	if !has {
		return nil, &MaterializationNotFound{id}
	}
	return mat, nil
}

func (store *memoryOfflineStore) UpdateMaterialization(id ResourceID) (Materialization, error) {
	return store.CreateMaterialization(id)
}

func (store *memoryOfflineStore) DeleteMaterialization(id MaterializationID) error {
	if _, has := store.materializations[id]; !has {
		return &MaterializationNotFound{id}
	}
	delete(store.materializations, id)
	return nil
}

func latestRecord(recs []ResourceRecord) ResourceRecord {
	latest := recs[0]
	for _, rec := range recs {
		if latest.TS.Before(rec.TS) {
			latest = rec
		}
	}
	return latest
}

func (store *memoryOfflineStore) CreateTrainingSet(def TrainingSetDef) error {
	if err := def.check(); err != nil {
		return err
	}
	label, err := store.getMemoryResourceTable(def.Label)
	if err != nil {
		return err
	}
	features := make([]*memoryOfflineTable, len(def.Features))
	for i, id := range def.Features {
		feature, err := store.getMemoryResourceTable(id)
		if err != nil {
			return err
		}
		features[i] = feature
	}
	labelRecs := label.records()
	trainingData := make([]trainingRow, len(labelRecs))
	for i, rec := range labelRecs {
		featureVals := make([]interface{}, len(features))
		for i, feature := range features {
			featureVals[i] = feature.getLastValueBefore(rec.Entity, rec.TS)
		}
		labelVal := rec.Value
		trainingData[i] = trainingRow{
			Features: featureVals,
			Label:    labelVal,
		}
	}
	store.trainingSets[def.ID] = trainingData
	return nil
}

func (store *memoryOfflineStore) UpdateTrainingSet(def TrainingSetDef) error {
	return store.CreateTrainingSet(def)
}

func (store *memoryOfflineStore) GetTrainingSet(id ResourceID) (TrainingSetIterator, error) {
	if err := id.check(TrainingSet); err != nil {
		return nil, err
	}
	data, has := store.trainingSets[id]
	if !has {
		return nil, &TrainingSetNotFound{id}
	}
	return data.Iterator(), nil
}

type TrainingSetNotFound struct {
	ID ResourceID
}

func (err *TrainingSetNotFound) Error() string {
	return fmt.Sprintf("TrainingSet with ID %v not found", err.ID)
}

type trainingRows []trainingRow

func (rows trainingRows) Iterator() TrainingSetIterator {
	return newMemoryTrainingSetIterator(rows)
}

type trainingRow struct {
	Features []interface{}
	Label    interface{}
}

type memoryTrainingRowsIterator struct {
	data trainingRows
	idx  int
}

func newMemoryTrainingSetIterator(data trainingRows) TrainingSetIterator {
	return &memoryTrainingRowsIterator{
		data: data,
		idx:  -1,
	}
}

func (it *memoryTrainingRowsIterator) Next() bool {
	lastIdx := len(it.data) - 1
	if it.idx == lastIdx {
		return false
	}
	it.idx++
	return true
}

func (it *memoryTrainingRowsIterator) Err() error {
	return nil
}

func (it *memoryTrainingRowsIterator) Features() []interface{} {
	return it.data[it.idx].Features
}

func (it *memoryTrainingRowsIterator) Label() interface{} {
	return it.data[it.idx].Label
}

type memoryOfflineTable struct {
	entityMap map[string][]ResourceRecord
}

func newMemoryOfflineTable() *memoryOfflineTable {
	return &memoryOfflineTable{
		entityMap: make(map[string][]ResourceRecord),
	}
}

func (table *memoryOfflineTable) records() []ResourceRecord {
	allRecs := make([]ResourceRecord, 0)
	for _, recs := range table.entityMap {
		allRecs = append(allRecs, recs...)
	}
	return allRecs
}

func (table *memoryOfflineTable) getLastValueBefore(entity string, ts time.Time) interface{} {
	recs, has := table.entityMap[entity]
	if !has {
		return nil
	}
	sortedRecs := ResourceRecords(recs)
	sort.Sort(sortedRecs)
	lastIdx := len(sortedRecs) - 1
	for i, rec := range sortedRecs {
		if rec.TS.After(ts) {
			// Entity was not yet set at timestamp, don't return a record.
			if i == 0 {
				return nil
			}
			// Use the record before this, since it would have been before TS.
			return sortedRecs[i-1].Value
		} else if i == lastIdx {
			// Every record happened before the TS, use the last record.
			return rec.Value
		}
	}
	// This line should never be able to be reached.
	panic("Unable to getLastValue before timestamp")
}

func (table *memoryOfflineTable) Write(rec ResourceRecord) error {
	rec = checkTimestamp(rec)
	if err := rec.check(); err != nil {
		return err
	}

	if recs, has := table.entityMap[rec.Entity]; has {
		// Replace any record with the same timestamp/entity pair.
		for i, existingRec := range recs {
			if existingRec.TS == rec.TS {
				recs[i] = rec
				return nil
			}
		}
		table.entityMap[rec.Entity] = append(recs, rec)
	} else {
		table.entityMap[rec.Entity] = []ResourceRecord{rec}
	}
	return nil
}

type memoryMaterialization struct {
	id   MaterializationID
	data []ResourceRecord
}

func (mat *memoryMaterialization) ID() MaterializationID {
	return mat.id
}

func (mat *memoryMaterialization) NumRows() (int64, error) {
	return int64(len(mat.data)), nil
}

func (mat *memoryMaterialization) IterateSegment(start, end int64) (FeatureIterator, error) {
	segment := mat.data[start:end]
	return newMemoryFeatureIterator(segment), nil
}

type memoryFeatureIterator struct {
	data []ResourceRecord
	idx  int64
}

func newMemoryFeatureIterator(recs []ResourceRecord) FeatureIterator {
	return &memoryFeatureIterator{
		data: recs,
		idx:  -1,
	}
}

func (iter *memoryFeatureIterator) Next() bool {
	if isLastIdx := iter.idx == int64(len(iter.data)-1); isLastIdx {
		return false
	}
	iter.idx++
	return true
}

func (iter *memoryFeatureIterator) Value() ResourceRecord {
	return iter.data[iter.idx]
}

func (iter *memoryFeatureIterator) Err() error {
	return nil
}

// checkTimestamp checks the timestamp of a record.
// If the record has the default initialization value of 0001-01-01 00:00:00 +0000 UTC, it is changed
// to the start of unix epoch time, since snowflake cannot handle values before 1582
func checkTimestamp(rec ResourceRecord) ResourceRecord {
	checkRecord := ResourceRecord{}
	if rec.TS == checkRecord.TS {
		rec.TS = time.UnixMilli(0).UTC()
	}
	return rec
}<|MERGE_RESOLUTION|>--- conflicted
+++ resolved
@@ -19,11 +19,8 @@
 	PostgresOffline       = "POSTGRES_OFFLINE"
 	SnowflakeOffline      = "SNOWFLAKE_OFFLINE"
 	RedshiftOffline       = "REDSHIFT_OFFLINE"
-<<<<<<< HEAD
 	SparkOffline          = "SPARK_OFFLINE"
-=======
 	BigQueryOffline       = "BIGQUERY_OFFLINE"
->>>>>>> 27f9b5ef
 )
 
 type ValueType string
