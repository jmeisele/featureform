package provider

import (
	"context"
	"fmt"
	"os"
	"strings"

	"github.com/aws/aws-sdk-go-v2/aws"
	awsv2cfg "github.com/aws/aws-sdk-go-v2/config"
	"github.com/aws/aws-sdk-go-v2/credentials"
	s3v2 "github.com/aws/aws-sdk-go-v2/service/s3"
	pc "github.com/featureform/provider/provider_config"
	"gocloud.dev/blob"
	"gocloud.dev/blob/azureblob"
	"gocloud.dev/blob/gcsblob"
	"gocloud.dev/blob/s3blob"
	"gocloud.dev/gcp"
	"golang.org/x/oauth2/google"
)

type FileType string

const (
	Parquet FileType = "parquet"
	CSV     FileType = "csv"
	DB      FileType = "db"
)

const (
	gsPrefix        = "gs://"
	s3Prefix        = "s3://"
	azureBlobPrefix = "abfss://"
)

type LocalFileStore struct {
	DirPath string
	genericFileStore
}

func NewLocalFileStore(config Config) (FileStore, error) {
	fileStoreConfig := pc.LocalFileStoreConfig{}
	if err := fileStoreConfig.Deserialize(config); err != nil {
		return nil, fmt.Errorf("could not deserialize file store config: %v", err)
	}
	bucket, err := blob.OpenBucket(context.TODO(), fileStoreConfig.DirPath)
	if err != nil {
		return nil, err
	}
	return &LocalFileStore{
		DirPath: fileStoreConfig.DirPath[len("file:///"):],
		genericFileStore: genericFileStore{
			bucket: bucket,
			path:   fileStoreConfig.DirPath,
		},
	}, nil
}

type AzureFileStore struct {
	AccountName      string
	AccountKey       string
	ConnectionString string
	ContainerName    string
	Path             string
	genericFileStore
}

func (store *AzureFileStore) configString() string {
	return fmt.Sprintf("fs.azure.account.key.%s.dfs.core.windows.net=%s", store.AccountName, store.AccountKey)
}
func (store *AzureFileStore) connectionString() string {
	return store.ConnectionString
}
func (store *AzureFileStore) containerName() string {
	return store.ContainerName
}

func (store *AzureFileStore) addAzureVars(envVars map[string]string) map[string]string {
	envVars["AZURE_CONNECTION_STRING"] = store.ConnectionString
	envVars["AZURE_CONTAINER_NAME"] = store.ContainerName
	return envVars
}

func (store AzureFileStore) AsAzureStore() *AzureFileStore {
	return &store
}

func (store AzureFileStore) PathWithPrefix(path string, remote bool) string {
	if !remote {
		if len(path) != 0 && path[0:len(store.Path)] != store.Path && store.Path != "" {
			return fmt.Sprintf("%s/%s", store.Path, path)
		}
	}
	if remote {
		prefix := ""
		pathContainsPrefix := path[:len(store.Path)] == store.Path
		if store.Path != "" && !pathContainsPrefix {
			prefix = fmt.Sprintf("%s/", store.Path)
		}
		return fmt.Sprintf("abfss://%s@%s.dfs.core.windows.net/%s%s", store.ContainerName, store.AccountName, prefix, path)
	}
	return path
}

func NewAzureFileStore(config Config) (FileStore, error) {
	azureStoreConfig := pc.AzureFileStoreConfig{}
	if err := azureStoreConfig.Deserialize(pc.SerializedConfig(config)); err != nil {
		return nil, fmt.Errorf("could not deserialize azure store config: %v", err)
	}
	if err := os.Setenv("AZURE_STORAGE_ACCOUNT", azureStoreConfig.AccountName); err != nil {
		return nil, fmt.Errorf("could not set storage account env: %w", err)
	}

	if err := os.Setenv("AZURE_STORAGE_KEY", azureStoreConfig.AccountKey); err != nil {
		return nil, fmt.Errorf("could not set storage key env: %w", err)
	}
	serviceURL := azureblob.ServiceURL(fmt.Sprintf("https://%s.blob.core.windows.net", azureStoreConfig.AccountName))
	client, err := azureblob.NewDefaultServiceClient(serviceURL)
	if err != nil {
		return AzureFileStore{}, fmt.Errorf("could not create azure client: %v", err)
	}

	bucket, err := azureblob.OpenBucket(context.TODO(), client, azureStoreConfig.ContainerName, nil)
	if err != nil {
		return AzureFileStore{}, fmt.Errorf("could not open azure bucket: %v", err)
	}
	connectionString := fmt.Sprintf("DefaultEndpointsProtocol=https;AccountName=%s;AccountKey=%s", azureStoreConfig.AccountName, azureStoreConfig.AccountKey)
	return &AzureFileStore{
		AccountName:      azureStoreConfig.AccountName,
		AccountKey:       azureStoreConfig.AccountKey,
		ConnectionString: connectionString,
		ContainerName:    azureStoreConfig.ContainerName,
		Path:             azureStoreConfig.Path,
		genericFileStore: genericFileStore{
			bucket: bucket,
		},
	}, nil
}

type S3FileStore struct {
	Credentials  AWSCredentials
	BucketRegion string
	Bucket       string
	Path         string
	genericFileStore
}

func (s *S3FileStore) BlobPath(sourceKey string) string {
	return sourceKey
}

func NewS3FileStore(config Config) (FileStore, error) {
	s3StoreConfig := pc.S3FileStoreConfig{}
	if err := s3StoreConfig.Deserialize(pc.SerializedConfig(config)); err != nil {
		return nil, fmt.Errorf("could not deserialize s3 store config: %v", err)
	}
	cfg, err := awsv2cfg.LoadDefaultConfig(context.TODO(),
		awsv2cfg.WithCredentialsProvider(credentials.StaticCredentialsProvider{
			Value: aws.Credentials{
				AccessKeyID: s3StoreConfig.Credentials.AWSAccessKeyId, SecretAccessKey: s3StoreConfig.Credentials.AWSSecretKey,
			},
		}))
	if err != nil {
		return nil, err
	}
	cfg.Region = s3StoreConfig.BucketRegion
	clientV2 := s3v2.NewFromConfig(cfg)
	bucket, err := s3blob.OpenBucketV2(context.TODO(), clientV2, s3StoreConfig.BucketPath, nil)
	if err != nil {
		return nil, err
	}
	return &S3FileStore{
		Bucket:       s3StoreConfig.BucketPath,
		BucketRegion: s3StoreConfig.BucketRegion,
		Credentials:  s3StoreConfig.Credentials,
		Path:         s3StoreConfig.Path,
		genericFileStore: genericFileStore{
			bucket: bucket,
		},
	}, nil
}

func (s3 S3FileStore) PathWithPrefix(path string, remote bool) string {
	s3PrefixLength := len("s3://")
	noS3Prefix := path[:s3PrefixLength] != "s3://"

	if remote && noS3Prefix {
		s3Path := ""
		if s3.Path != "" {
			s3Path = fmt.Sprintf("/%s", s3.Path)
		}
		return fmt.Sprintf("s3://%s%s/%s", s3.Bucket, s3Path, path)
	} else {
		return path
	}
}

type GCSFileStore struct {
	Bucket      string
	Path        string
	Credentials GCPCredentials
	genericFileStore
}

func (gs GCSFileStore) PathWithPrefix(path string, remote bool) string {
	noGSPrefix := !strings.HasPrefix(path, gsPrefix)

	if remote && noGSPrefix {
		gsPathPrefix := ""
		if gs.Path != "" {
			gsPathPrefix = fmt.Sprintf("/%s", gs.Path)
		}
		return fmt.Sprintf("gs://%s%s/%s", gs.Bucket, gsPathPrefix, path)
	} else {
		return path
	}
}

<<<<<<< HEAD
type GCSFileStoreConfig struct {
	BucketName  string
	BucketPath  string
	Credentials GCPCredentials
}

func (s *GCSFileStoreConfig) Deserialize(config SerializedConfig) error {
	err := json.Unmarshal(config, s)
	if err != nil {
		return err
	}
	return nil
}

func (s *GCSFileStoreConfig) Serialize() ([]byte, error) {
	conf, err := json.Marshal(s)
	if err != nil {
		panic(err)
	}
	return conf, nil
}

func (config *GCSFileStoreConfig) IsFileStoreConfig() bool {
	return true
}

=======
>>>>>>> aa9aba8c
func NewGCSFileStore(config Config) (FileStore, error) {
	GCSConfig := pc.GCSFileStoreConfig{}

	err := GCSConfig.Deserialize(pc.SerializedConfig(config))
	if err != nil {
		return nil, fmt.Errorf("could not deserialize config: %v", err)
	}

	creds, err := google.CredentialsFromJSON(context.TODO(), GCSConfig.Credentials.SerializedFile, "https://www.googleapis.com/auth/cloud-platform")
	if err != nil {
		return nil, fmt.Errorf("could not get credentials from JSON: %v", err)
	}

	client, err := gcp.NewHTTPClient(
		gcp.DefaultTransport(),
		gcp.CredentialsTokenSource(creds))
	if err != nil {
		return nil, fmt.Errorf("could not create client: %v", err)
	}

	bucket, err := gcsblob.OpenBucket(context.TODO(), client, GCSConfig.BucketName, nil)
	if err != nil {
		return nil, fmt.Errorf("could not open bucket: %v", err)
	}
	return &GCSFileStore{
		Bucket:      GCSConfig.BucketName,
		Path:        GCSConfig.BucketPath,
		Credentials: GCSConfig.Credentials,
		genericFileStore: genericFileStore{
			bucket: bucket,
		},
	}, nil
}<|MERGE_RESOLUTION|>--- conflicted
+++ resolved
@@ -216,7 +216,6 @@
 	}
 }
 
-<<<<<<< HEAD
 type GCSFileStoreConfig struct {
 	BucketName  string
 	BucketPath  string
@@ -243,8 +242,6 @@
 	return true
 }
 
-=======
->>>>>>> aa9aba8c
 func NewGCSFileStore(config Config) (FileStore, error) {
 	GCSConfig := pc.GCSFileStoreConfig{}
 
